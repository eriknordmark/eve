--- conflicted
+++ resolved
@@ -55,11 +55,7 @@
 
 func parseBaseOsConfig(config *zconfig.EdgeDevConfig) {
 
-<<<<<<< HEAD
 	log.Println("Applying Base Os config")
-=======
-	partitionUsed := false
->>>>>>> fb18e741
 
 	cfgOsList := config.GetBase()
 	baseOsCount := len(cfgOsList)
@@ -129,7 +125,6 @@
 	}
 }
 
-<<<<<<< HEAD
 func checkPartitionInfo(baseOs *types.BaseOsConfig, baseOsCount int) {
 
 	// get old Partition Label, if any
@@ -142,39 +137,8 @@
 	}
 
 	if ret := isInstallCandidate(uuidStr, baseOs, baseOsCount); ret == true {
-		if ret, _ := isOtherPartitionStateUnused(); ret == true {
+		if ret := isOtherPartitionStateUnused(); ret == true {
 			baseOs.PartitionLabel = getOtherPartition()
-=======
-func getPartitionInfo(baseOs *types.BaseOsConfig, baseOsCount int) bool {
-	log.Printf("getPartitionInfo(%s) count %d\n",
-		baseOs.BaseOsVersion, baseOsCount)
-	ret0 := false
-
-	// get old Partition Label, if any
-	uuidStr := baseOs.UUIDandVersion.UUID.String()
-	baseOs.PartitionLabel = getPersistentPartitionInfo(uuidStr)
-
-	// XXX:FIXME put the finalObjDir value,
-	// by calling bootloader API to fetch
-	// the unused partition
-	if baseOs.PartitionLabel == "" {
-		log.Printf("getPartitionInfo(%s) no PartitionLabel\n",
-			baseOs.BaseOsVersion)
-		if isInstallCandidate(uuidStr, baseOs, baseOsCount) {
-
-			uuidStr := baseOs.UUIDandVersion.UUID.String()
-			if isOtherPartitionStateUnused() {
-				ret0 = true
-				baseOs.PartitionLabel = getOtherPartition()
-				setPersistentPartitionInfo(uuidStr, baseOs)
-			} else {
-				log.Printf("getPartitionInfo(%s) not unused\n",
-					baseOs.BaseOsVersion)
-			}
-		} else {
-			log.Printf("getPartitionInfo(%s) not candidate\n",
-				baseOs.BaseOsVersion)
->>>>>>> fb18e741
 		}
 	}
 
@@ -754,13 +718,8 @@
 	return scheduleReboot(config.GetReboot())
 }
 
-<<<<<<< HEAD
 func scheduleReboot(reboot *zconfig.DeviceOpsCmd) bool {
 
-=======
-func scheduleReboot(reboot *zconfig.DeviceOpsCmd) {
-	log.Printf("scheduleReboot(%v)\n", reboot)
->>>>>>> fb18e741
 	if reboot == nil {
 		log.Printf("scheduleReboot - removing %s\n",
 			rebootConfigFilename)
@@ -808,19 +767,11 @@
 		ioutil.WriteFile(rebootConfigFilename, bytes, 0644)
 	}
 
-<<<<<<< HEAD
-	// if not first time,
-	// counter value has changed
-	// means new reboot event
-	if rebootConfig != nil &&
-		rebootConfig.Counter != reboot.Counter {
-=======
 	// If counter value has changed it means new reboot event
 	if rebootConfig.Counter != reboot.Counter {
 
 		log.Printf("scheduleReboot: old %d new %d\n",
 			rebootConfig.Counter, reboot.Counter)
->>>>>>> fb18e741
 
 		//timer was started, stop now
 		if rebootTimer != nil {
