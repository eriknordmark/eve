--- conflicted
+++ resolved
@@ -105,7 +105,6 @@
 type dummyContext struct {
 }
 
-<<<<<<< HEAD
 // Information from handleVerifierRestarted
 type verifierContext struct {
 	verifierRestarted bool
@@ -120,9 +119,8 @@
 type deviceContext struct {
 	assignableAdapters *types.AssignableAdapters
 }
-=======
+
 var debug = false
->>>>>>> 38d7b87c
 
 func main() {
 	log.SetOutput(os.Stdout)
@@ -416,13 +414,8 @@
 }
 
 func handleAppInstanceStatusDelete(ctxArg interface{}, statusFilename string) {
-	// XXX is statusFilename == key aka UUIDstr?
-<<<<<<< HEAD
-	// XXX no status - need to report delete somehow when instance gone
-	// status := statusArg.(*types.AppInstanceStatus)
+	// statusFilename == key aka UUIDstr?
 	ctx := ctxArg.(*appInstanceContext)
-=======
->>>>>>> 38d7b87c
 	uuidStr := statusFilename
 	PublishAppInfoToZedCloud(uuidStr, nil, ctx.publishIteration)
 	ctx.publishIteration += 1
